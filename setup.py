--- conflicted
+++ resolved
@@ -34,10 +34,6 @@
         "ui": [
             "dbus-python >= 1.2, < 1.3",
             "PyGObject >= 3.36, < 3.39",
-<<<<<<< HEAD
-=======
-            "dasbus == 1.7",
->>>>>>> 6d88b8a2
             "notify2 >= 0.3, < 0.4",
         ]
     },
