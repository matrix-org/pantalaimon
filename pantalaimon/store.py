--- conflicted
+++ resolved
@@ -458,7 +458,6 @@
 
         return store
 
-<<<<<<< HEAD
 class PanSqliteStore(SqliteStore):
     forgetful = False
 
@@ -475,7 +474,6 @@
                 (MegolmInboundSessions.room_id == session.room_id)
             ).execute()
         super().save_inbound_group_session(session)
-=======
 
 class KeyDroppingSqliteStore(SqliteStore):
     @use_database
@@ -518,5 +516,4 @@
 
         self._entries[room_id][sender_key].clear()
         self._entries[room_id][sender_key][session.id] = session
-        return True
->>>>>>> a7286dfc
+        return True