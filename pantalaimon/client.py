--- conflicted
+++ resolved
@@ -561,11 +561,8 @@
         timeout = 30000
         sync_filter = {"room": {"state": {"lazy_load_members": True}}}
         next_batch = self.pan_store.load_token(self.server_name, self.user_id)
-<<<<<<< HEAD
         self.last_sync_token = next_batch
         self.last_sync_request_ts = int(time.time())
-=======
->>>>>>> e3be7bee
 
         # We don't store any room state so initial sync needs to be with the
         # full_state parameter. Subsequent ones are normal.
